﻿/*
 * Copyright Amazon.com, Inc. or its affiliates. All Rights Reserved.
 *
 * Licensed under the Apache License, Version 2.0 (the "License"). You may not use this file except in compliance with
 * the License. A copy of the License is located at
 *
 * http://www.apache.org/licenses/LICENSE-2.0
 *
 * or in the "license" file accompanying this file. This file is distributed on an "AS IS" BASIS, WITHOUT WARRANTIES OR
 * CONDITIONS OF ANY KIND, either express or implied. See the License for the specific language governing permissions
 * and limitations under the License.
 */

namespace Amazon.QLDB.Driver.IntegrationTests
{
    using Amazon.QLDB.Driver.IntegrationTests.utils;
    using Amazon.QLDBSession;
    using Amazon.QLDBSession.Model;
    using Amazon.IonDotnet.Builders;
    using Amazon.IonDotnet.Tree;
    using Amazon.IonDotnet.Tree.Impl;
    using Microsoft.VisualStudio.TestTools.UnitTesting;
    using System;
    using System.Collections.Generic;
    using System.Text;
<<<<<<< HEAD
    using System.Threading;
=======
>>>>>>> 51e2f271
    using System.Threading.Tasks;

    [TestClass]
    public class StatementExecutionTests
    {
        private static readonly IValueFactory ValueFactory = new ValueFactory();
        private static AmazonQLDBSessionConfig amazonQldbSessionConfig;
        private static IntegrationTestBase integrationTestBase;
        private static QldbDriver qldbDriver;

        [ClassInitialize]
        public static async Task SetUp(TestContext context)
        {
            // Get AWS configuration properties from .runsettings file.
            string region = context.Properties["region"].ToString();

            amazonQldbSessionConfig = IntegrationTestBase.CreateAmazonQLDBSessionConfig(region);
            integrationTestBase = new IntegrationTestBase(Constants.LedgerName, region);

            integrationTestBase.RunForceDeleteLedger();

            integrationTestBase.RunCreateLedger();
            qldbDriver = integrationTestBase.CreateDriver(amazonQldbSessionConfig);

            // Create table.
            var query = $"CREATE TABLE {Constants.TableName}";
            var count = await qldbDriver.Execute(async txn =>
            {
                var result = await txn.Execute(query);

                var count = 0;
                await foreach (var row in result)
                {
                    count++;
                }
                return count;
            });
            Assert.AreEqual(1, count);

            var result = await qldbDriver.ListTableNames();
            foreach (var row in result)
            {
                Assert.AreEqual(Constants.TableName, row);
            }
        }

        [ClassCleanup]
        public static async Task ClassCleanup()
        {
            integrationTestBase.RunDeleteLedger();
            await qldbDriver.DisposeAsync();
        }

        [TestCleanup]
        public async Task TestCleanup()
        {
            // Delete all documents in table.
            await qldbDriver.Execute(async txn => await txn.Execute($"DELETE FROM {Constants.TableName}"));
        }

        [TestMethod]
        public async Task Execute_DropExistingTable_TableDropped()
        {
            // Given.
            var create_table_query = $"CREATE TABLE {Constants.CreateTableName}";
            var create_table_count = await qldbDriver.Execute(async txn =>
            {
                var result = await txn.Execute(create_table_query);

                var count = 0;
                await foreach (var row in result)
                {
                    count++;
                }
                return count;
            });
            Assert.AreEqual(1, create_table_count);

            // Execute ListTableNames() to ensure table is created.
            var result = await qldbDriver.ListTableNames();

            var tables = new List<string>();
            foreach (var row in result)
            {
                tables.Add(row);
            }
            Assert.IsTrue(tables.Contains(Constants.CreateTableName));

            // When.
            var drop_table_query = $"DROP TABLE {Constants.CreateTableName}";
            var drop_table_count = await qldbDriver.Execute(async txn =>
            {
                var result = await txn.Execute(drop_table_query);

                var count = 0;
                await foreach (var row in result)
                {
                    count++;
                }
                return count;
            });
            Assert.AreEqual(1, drop_table_count);

            // Then.
            tables.Clear();
            var updated_tables_result = await qldbDriver.ListTableNames();
            foreach (var row in updated_tables_result)
            {
                tables.Add(row);
            }
            Assert.IsFalse(tables.Contains(Constants.CreateTableName));
        }

        [TestMethod]
        public async Task Execute_ListTables_ReturnsListOfTables()
        {
            // When.
            var result = await qldbDriver.ListTableNames();

            // Then.
            int count = 0;
            foreach (var row in result)
            {
                count++;
                Assert.AreEqual(Constants.TableName, row);
            }

            Assert.AreEqual(1, count);
        }

        [TestMethod]
        public async Task Execute_ListTables_IsCancelled()
        {
            // Given
            var cts = new CancellationTokenSource();
            var cancellationToken = cts.Token;
            cts.Cancel();

            // When.
            Func<Task> act = () => qldbDriver.ListTableNames(cancellationToken);

            // Then.
            await Assert.ThrowsExceptionAsync<TaskCanceledException>(act);
        }

        [TestMethod]
        [ExpectedException(typeof(BadRequestException))]
        public async Task Execute_CreateTableThatAlreadyExist_ThrowBadRequestException()
        {
            // Given.
            var query = $"CREATE TABLE {Constants.TableName}";

            // When.
            await qldbDriver.Execute(async txn => await txn.Execute(query));
        }

        [TestMethod]
        public async Task Execute_CreateIndex_IndexIsCreated()
        {
            // Given.
            var query = $"CREATE INDEX on {Constants.TableName} ({Constants.IndexAttribute})";

            // When.
            var count = await qldbDriver.Execute(async txn =>
            {
                var result = await txn.Execute(query);

                var count = 0;
                await foreach (var row in result)
                {
                    count++;
                }
                return count;
            });
            Assert.AreEqual(1, count);

            // Then.
            var search_query = $@"SELECT VALUE indexes[0] FROM information_schema.user_tables
                                  WHERE status = 'ACTIVE' AND name = '{Constants.TableName}'";
            var indexColumn = await qldbDriver.Execute(async txn =>
            {
                var result = await txn.Execute(search_query);

                // Extract the index name by querying the information_schema.
                /* This gives:
                {
                    expr: "[MyColumn]"
                }
                */
                var indexColumn = "";
                await foreach (var row in result)
                {
                    indexColumn = row.GetField("expr").StringValue;
                }
                return indexColumn;
            });

            Assert.AreEqual("[" + Constants.IndexAttribute + "]", indexColumn);
        }

        [TestMethod]
        public async Task Execute_QueryTableThatHasNoRecords_ReturnsEmptyResult()
        {
            // Given.
            var query = $"SELECT * FROM {Constants.TableName}";

            // When.
            int resultSetSize = await qldbDriver.Execute(async txn =>
            {
                var result = await txn.Execute(query);

                int count = 0;
                await foreach (var row in result)
                {
                    count++;
                }
                return count;
            });

            // Then.
            Assert.AreEqual(0, resultSetSize);
        }

        [TestMethod]
        public async Task Execute_InsertDocument_DocumentIsInserted()
        {
            // Given.
            // Create Ion struct to insert.
            IIonValue ionStruct = ValueFactory.NewEmptyStruct();
            ionStruct.SetField(Constants.ColumnName, ValueFactory.NewString(Constants.SingleDocumentValue));

            // When.
            var query = $"INSERT INTO {Constants.TableName} ?";
            var count = await qldbDriver.Execute(async txn =>
            {
                var result = await txn.Execute(query, ionStruct);

                var count = 0;
                await foreach (var row in result)
                {
                    count++;
                }
                return count;
            });
            Assert.AreEqual(1, count);

            // Then.
            var searchQuery = $@"SELECT VALUE {Constants.ColumnName} FROM {Constants.TableName} 
                               WHERE {Constants.ColumnName} = '{Constants.SingleDocumentValue}'";
            var value = await qldbDriver.Execute(async txn =>
            {
                var result = await txn.Execute(searchQuery);

                var value = "";
                await foreach (var row in result)
                {
                    value = row.StringValue;
                }
                return value;
            });
            Assert.AreEqual(Constants.SingleDocumentValue, value);
        }

        [TestMethod]
        public async Task Execute_InsertDocumentWithMultipleFields_DocumentIsInserted()
        {
            // Given.
            // Create Ion struct to insert.
            IIonValue ionStruct = ValueFactory.NewEmptyStruct();
            ionStruct.SetField(Constants.ColumnName, ValueFactory.NewString(Constants.SingleDocumentValue));
            ionStruct.SetField(Constants.SecondColumnName, ValueFactory.NewString(Constants.SingleDocumentValue));

            // When.
            var query = $"INSERT  INTO {Constants.TableName} ?";
            var count = await qldbDriver.Execute(async txn =>
            {
                var result = await txn.Execute(query, ionStruct);

                var count = 0;
                await foreach (var row in result)
                {
                    count++;
                }
                return count;
            });
            Assert.AreEqual(1, count);

            // Then.
            var searchQuery = $@"SELECT {Constants.ColumnName}, {Constants.SecondColumnName} FROM {Constants.TableName} 
                               WHERE {Constants.ColumnName} = '{Constants.SingleDocumentValue}' AND  {Constants.SecondColumnName} = '{Constants.SingleDocumentValue}'";
            IIonValue value = await qldbDriver.Execute(async txn =>
            {
                var result = await txn.Execute(searchQuery);

                IIonValue value = null;
                await foreach (var row in result)
                {
                    value = row;
                }
                return value;
            });

            var ionReader = IonReaderBuilder.Build(value);
            ionReader.MoveNext();
            ionReader.StepIn();
            ionReader.MoveNext();
            Assert.AreEqual(Constants.ColumnName, ionReader.CurrentFieldName);
            Assert.AreEqual(Constants.SingleDocumentValue, ionReader.StringValue());
            ionReader.MoveNext();
            Assert.AreEqual(Constants.SecondColumnName, ionReader.CurrentFieldName);
            Assert.AreEqual(Constants.SingleDocumentValue, ionReader.StringValue());
        }

        [TestMethod]
        public async Task Execute_QuerySingleField_ReturnsSingleField()
        {
            // Given.
            // Create Ion struct to insert.
            IIonValue ionStruct = ValueFactory.NewEmptyStruct();
            ionStruct.SetField(Constants.ColumnName, ValueFactory.NewString(Constants.SingleDocumentValue));

            var query = $"INSERT INTO {Constants.TableName} ?";
            var count = await qldbDriver.Execute(async txn =>
            {
                var result = await txn.Execute(query, ionStruct);

                var count = 0;
                await foreach (var row in result)
                {
                    count++;
                }
                return count;
            });
            Assert.AreEqual(1, count);

            // When.
            var searchQuery = $@"SELECT VALUE {Constants.ColumnName} FROM {Constants.TableName}
                                 WHERE {Constants.ColumnName} = '{Constants.SingleDocumentValue}'";
            var value = await qldbDriver.Execute(async txn =>
            {
                var result = await txn.Execute(searchQuery);

                var value = "";
                await foreach (var row in result)
                {
                    value = row.StringValue;
                }
                return value;
            });

            // Then.
            Assert.AreEqual(Constants.SingleDocumentValue, value);
        }

        [TestMethod]
        public async Task Execute_QueryTableEnclosedInQuotes_ReturnsResult()
        {
            // Given.
            // Create Ion struct to insert.
            IIonValue ionStruct = ValueFactory.NewEmptyStruct();
            ionStruct.SetField(Constants.ColumnName, ValueFactory.NewString(Constants.SingleDocumentValue));

            var query = $"INSERT INTO {Constants.TableName} ?";
            var count = await qldbDriver.Execute(async txn =>
            {
                var result = await txn.Execute(query, ionStruct);

                var count = 0;
                await foreach (var row in result)
                {
                    count++;
                }
                return count;
            });
            Assert.AreEqual(1, count);

            // When.
            var searchQuery = $@"SELECT VALUE {Constants.ColumnName} FROM ""{Constants.TableName}""
                                 WHERE {Constants.ColumnName} = '{Constants.SingleDocumentValue}'";
            var value = await qldbDriver.Execute(async txn =>
            {
                var result = await txn.Execute(searchQuery);

                var value = "";
                await foreach (var row in result)
                {
                    value = row.StringValue;
                }
                return value;
            });

            // Then.
            Assert.AreEqual(Constants.SingleDocumentValue, value);
        }

        [TestMethod]
        public async Task Execute_InsertMultipleDocuments_DocumentsInserted()
        {
            IIonValue ionString1 = ValueFactory.NewString(Constants.MultipleDocumentValue1);
            IIonValue ionString2 = ValueFactory.NewString(Constants.MultipleDocumentValue2);

            // Given.
            // Create Ion structs to insert.
            IIonValue ionStruct1 = ValueFactory.NewEmptyStruct();
            ionStruct1.SetField(Constants.ColumnName, ionString1);

            IIonValue ionStruct2 = ValueFactory.NewEmptyStruct();
            ionStruct2.SetField(Constants.ColumnName, ionString2);

            List<IIonValue> parameters = new List<IIonValue>() { ionStruct1, ionStruct2 };

            // When.
            var query = $"INSERT INTO {Constants.TableName} <<?,?>>";
            var count = await qldbDriver.Execute(async txn =>
            {
                var result = await txn.Execute(query, parameters);

                var count = 0;
                await foreach (var row in result)
                {
                    count++;
                }
                return count;
            });
            Assert.AreEqual(2, count);

            // Then.
            var searchQuery = $@"SELECT VALUE {Constants.ColumnName} FROM {Constants.TableName}
                                 WHERE {Constants.ColumnName} IN (?,?)";
            var values = await qldbDriver.Execute(async txn =>
            {
                var result = await txn.Execute(searchQuery, ionString1, ionString2);

                var values = new List<String>();
                await foreach (var row in result)
                {
                    values.Add(row.StringValue);
                }
                return values;
            });
            Assert.IsTrue(values.Contains(Constants.MultipleDocumentValue1));
            Assert.IsTrue(values.Contains(Constants.MultipleDocumentValue2));
        }

        [TestMethod]
        public async Task Execute_DeleteSingleDocument_DocumentIsDeleted()
        {
            // Given.
            // Create Ion struct to insert.
            IIonValue ionStruct = ValueFactory.NewEmptyStruct();
            ionStruct.SetField(Constants.ColumnName, ValueFactory.NewString(Constants.SingleDocumentValue));

            var query = $"INSERT INTO {Constants.TableName} ?";
            var count = await qldbDriver.Execute(async txn =>
            {
                var result = await txn.Execute(query, ionStruct);

                var count = 0;
                await foreach (var row in result)
                {
                    count++;
                }
                return count;
            });
            Assert.AreEqual(1, count);

            // When.
            var deleteQuery = $@"DELETE FROM { Constants.TableName}
                                 WHERE {Constants.ColumnName} = '{Constants.SingleDocumentValue}'";
            var deletedCount = await qldbDriver.Execute(async txn =>
            {
                var result = await txn.Execute(deleteQuery);

                var count = 0;
                await foreach (var row in result)
                {
                    count++;
                }
                return count;
            });
            Assert.AreEqual(1, deletedCount);

            // Then.
            var searchQuery = $"SELECT COUNT(*) FROM {Constants.TableName}";
            var searchCount = await qldbDriver.Execute(async txn =>
            {
                var result = await txn.Execute(searchQuery);

                int count = -1;
                await foreach (var row in result)
                {
                    // This gives:
                    // {
                    //    _1: 1
                    // }
                    IIonValue ionValue = row.GetField("_1");
                    count = ((IIonInt)ionValue).IntValue;
                }
                return count;
            });
            Assert.AreEqual(0, searchCount);
        }

        [TestMethod]
        public async Task Execute_DeleteAllDocuments_DocumentsAreDeleted()
        {
            // Given.
            // Create Ion structs to insert.
            IIonValue ionStruct1 = ValueFactory.NewEmptyStruct();
            ionStruct1.SetField(Constants.ColumnName, ValueFactory.NewString(Constants.MultipleDocumentValue1));

            IIonValue ionStruct2 = ValueFactory.NewEmptyStruct();
            ionStruct2.SetField(Constants.ColumnName, ValueFactory.NewString(Constants.MultipleDocumentValue2));

            List<IIonValue> parameters = new List<IIonValue>() { ionStruct1, ionStruct2 };

            var query = $"INSERT INTO {Constants.TableName} <<?,?>>";
            var count = await qldbDriver.Execute(async txn =>
            {
                var result = await txn.Execute(query, parameters);

                var count = 0;
                await foreach (var row in result)
                {
                    count++;
                }
                return count;
            });
            Assert.AreEqual(2, count);

            // When.
            var deleteQuery = $"DELETE FROM { Constants.TableName}";
            var deleteCount = await qldbDriver.Execute(async txn =>
            {
                var result = await txn.Execute(deleteQuery);

                var count = 0;
                await foreach (var row in result)
                {
                    count++;
                }
                return count;
            });
            Assert.AreEqual(2, deleteCount);

            // Then.
            var searchQuery = $"SELECT COUNT(*) FROM {Constants.TableName}";
            var searchCount = await qldbDriver.Execute(async txn =>
            {
                var result = await txn.Execute(searchQuery);

                int count = -1;
                await foreach (var row in result)
                {
                    // This gives:
                    // {
                    //    _1: 1
                    // }
                    IIonValue ionValue = row.GetField("_1");
                    count = ((IIonInt)ionValue).IntValue;
                }
                return count;
            });
            Assert.AreEqual(0, searchCount);
        }

        [TestMethod]
<<<<<<< HEAD
        public async Task Execute_UpdateSameRecordAtSameTime_ThrowsOccException()
=======
        [ExpectedException(typeof(OccConflictException))]
        public void Execute_UpdateSameRecordAtSameTime_ThrowsOccException()
>>>>>>> 51e2f271
        {
            // Create a driver that does not retry OCC errors
            QldbDriver driver = integrationTestBase.CreateDriver(amazonQldbSessionConfig, default, default, 0);

            // Insert document.
            // Create Ion struct with int value 0 to insert.
            IIonValue ionStruct = ValueFactory.NewEmptyStruct();
            ionStruct.SetField(Constants.ColumnName, ValueFactory.NewInt(0));

            var query = $"INSERT INTO {Constants.TableName} ?";
            var count = await driver.Execute(async txn =>
            {
                var result = await txn.Execute(query, ionStruct);

                var count = 0;
                await foreach (var row in result)
                {
                    count++;
                }
                return count;
            });
            Assert.AreEqual(1, count);

            string selectQuery = $"SELECT VALUE {Constants.ColumnName} FROM {Constants.TableName}";
            string updateQuery = $"UPDATE {Constants.TableName} SET {Constants.ColumnName} = ?";

            // For testing purposes only. Forcefully causes an OCC conflict to occur.
            // Do not invoke QldbDriver.Execute within the lambda function under normal circumstances.
            driver.Execute(txn =>
            {
<<<<<<< HEAD
                // Run three threads updating the same document in parallel to trigger OCC exception.
                const int numThreads = 3;
                var tasks = new List<Task>();
                for (int i = 0; i < numThreads; i++)
                {
                    Func<Task> action = async () => await driver.Execute(async txn =>
                    {
                        // Query table.
                        var result = await txn.Execute(selectQuery);

                        var currentValue = 0;
                        await foreach (var row in result)
                        {
                            currentValue = row.IntValue;
                        }

                        // Update document.
                        var ionValue = ValueFactory.NewInt(currentValue + 5);
                        await txn.Execute(updateQuery, ionValue);
                    }, RetryPolicy.Builder().WithMaxRetries(0).Build());

                    tasks.Add(action());
                }

                await Task.WhenAll(tasks);
            }
            catch (OccConflictException e)
            {
                // Update document to make sure everything still works after the OCC exception.
                int updatedValue = 0;
                await driver.Execute(async txn =>
                {
                    var result = await txn.Execute(selectQuery);

                    var currentValue = 0;
                    await foreach (var row in result)
                    {
                        currentValue = row.IntValue;
                    }

                    updatedValue = currentValue + 5;

                    var ionValue = ValueFactory.NewInt(updatedValue);
                    await txn.Execute(updateQuery, ionValue);
                });

                // Verify the update was successful.
                int intVal = await driver.Execute(async txn =>
                {
                    var result = await txn.Execute(selectQuery);

                    int intValue = 0;
                    await foreach (var row in result)
                    {
                        intValue = row.IntValue;
                    }

                    return intValue;
                });

                Assert.AreEqual(updatedValue, intVal);

                return;
            }
            Assert.Fail("Did not raise TimeoutException.");
=======
                // Query table.
                var result = txn.Execute(selectQuery);

                var currentValue = 0;
                foreach (var row in result)
                {
                    currentValue = row.IntValue;
                }

                driver.Execute(txn =>
                {
                    // Update document.
                    var ionValue = ValueFactory.NewInt(currentValue + 5);
                    txn.Execute(updateQuery, ionValue);
                }, RetryPolicy.Builder().WithMaxRetries(0).Build());
            }, RetryPolicy.Builder().WithMaxRetries(0).Build());
>>>>>>> 51e2f271
        }

        [TestMethod]
        [DynamicData(nameof(CreateIonValues), DynamicDataSourceType.Method)]
        public async Task Execute_InsertAndReadIonTypes_IonTypesAreInsertedAndRead(IIonValue ionValue)
        {
            // Given.
            // Create Ion struct to be inserted.
            IIonValue ionStruct = ValueFactory.NewEmptyStruct();
            ionStruct.SetField(Constants.ColumnName, ionValue);

            var query = $"INSERT INTO {Constants.TableName} ?";
            var insertCount = await qldbDriver.Execute(async txn =>
            {
                var result = await txn.Execute(query, ionStruct);

                var count = 0;
                await foreach (var row in result)
                {
                    count++;
                }
                return count;
            });
            Assert.AreEqual(1, insertCount);

            // When.
            IIonValue searchResult;
            if (ionValue.IsNull)
            {
                var searchQuery = $@"SELECT VALUE { Constants.ColumnName } FROM { Constants.TableName }
                                     WHERE { Constants.ColumnName } IS NULL";
                searchResult = await qldbDriver.Execute(async txn =>
                {
                    var result = await txn.Execute(searchQuery);

                    IIonValue ionVal = null;
                    await foreach (var row in result)
                    {
                        ionVal = row;
                    }
                    return ionVal;
                });
            }
            else
            {
                var searchQuery = $@"SELECT VALUE { Constants.ColumnName } FROM { Constants.TableName }
                                     WHERE { Constants.ColumnName } = ?";
                searchResult = await qldbDriver.Execute(async txn =>
                {
                    var result = await txn.Execute(searchQuery, ionValue);

                    IIonValue ionVal = null;
                    await foreach (var row in result)
                    {
                        ionVal = row;
                    }
                    return ionVal;
                });
            }

            // Then.
            if (searchResult.Type() != ionValue.Type())
            {
                Assert.Fail($"The queried value type, { searchResult.Type().ToString() }," +
                    $"does not match { ionValue.Type().ToString() }.");
            }
        }

        [TestMethod]
        [DynamicData(nameof(CreateIonValues), DynamicDataSourceType.Method)]
        public async Task Execute_UpdateIonTypes_IonTypesAreUpdated(IIonValue ionValue)
        {
            // Given.
            // Create Ion struct to be inserted.
            IIonValue ionStruct = ValueFactory.NewEmptyStruct();
            ionStruct.SetField(Constants.ColumnName, ValueFactory.NewNull());

            // Insert first record which will be subsequently updated.
            var insertQuery = $"INSERT INTO {Constants.TableName} ?";
            var insertCount = await qldbDriver.Execute(async txn =>
            {
                var result = await txn.Execute(insertQuery, ionStruct);

                var count = 0;
                await foreach (var row in result)
                {
                    count++;
                }
                return count;
            });
            Assert.AreEqual(1, insertCount);

            // When.
            var updateQuery = $"UPDATE { Constants.TableName } SET { Constants.ColumnName } = ?";
            var updateCount = await qldbDriver.Execute(async txn =>
            {
                var result = await txn.Execute(updateQuery, ionValue);

                var count = 0;
                await foreach (var row in result)
                {
                    count++;
                }
                return count;
            });
            Assert.AreEqual(1, updateCount);

            // Then.
            IIonValue searchResult;
            if (ionValue.IsNull)
            {
                var searchQuery = $@"SELECT VALUE { Constants.ColumnName } FROM { Constants.TableName }
                                     WHERE { Constants.ColumnName } IS NULL";
                searchResult = await qldbDriver.Execute(async txn =>
                {
                    var result = await txn.Execute(searchQuery);

                    IIonValue ionVal = null;
                    await foreach (var row in result)
                    {
                        ionVal = row;
                    }
                    return ionVal;
                });
            }
            else
            {
                var searchQuery = $@"SELECT VALUE { Constants.ColumnName } FROM { Constants.TableName }
                                     WHERE { Constants.ColumnName } = ?";
                searchResult = await qldbDriver.Execute(async txn =>
                {
                    var result = await txn.Execute(searchQuery, ionValue);

                    IIonValue ionVal = null;
                    await foreach (var row in result)
                    {
                        ionVal = row;
                    }
                    return ionVal;
                });
            }

            if (searchResult.Type() != ionValue.Type())
            {
                Assert.Fail($"The queried value type, { searchResult.Type().ToString() }," +
                    $"does not match { ionValue.Type().ToString() }.");
            }
        }

        [TestMethod]
        public async Task Execute_ExecuteLambdaThatDoesNotReturnValue_RecordIsUpdated()
        {
            // Given.
            // Create Ion struct to insert.
            IIonValue ionStruct = ValueFactory.NewEmptyStruct();
            ionStruct.SetField(Constants.ColumnName, ValueFactory.NewString(Constants.SingleDocumentValue));

            // When.
            var query = $"INSERT INTO {Constants.TableName} ?";
            await qldbDriver.Execute(async txn => await txn.Execute(query, ionStruct));

            // Then.
            var searchQuery = $@"SELECT VALUE {Constants.ColumnName} FROM {Constants.TableName}
                                 WHERE {Constants.ColumnName} = '{Constants.SingleDocumentValue}'";
            var value = await qldbDriver.Execute(async txn =>
            {
                var result = await txn.Execute(searchQuery);

                string value = "";
                await foreach (var row in result)
                {
                    value = row.StringValue;
                }
                return value;
            });
            Assert.AreEqual(Constants.SingleDocumentValue, value);
        }

        [TestMethod]
        [ExpectedException(typeof(BadRequestException))]
        public async Task Execute_DeleteTableThatDoesntExist_ThrowsBadRequestException()
        {
            // Given.
            var query = "DELETE FROM NonExistentTable";

            // When.
            await qldbDriver.Execute(async txn => await txn.Execute(query));
        }

        [TestMethod]
        public void Execute_ExecutionMetrics()
        {
            qldbDriver.Execute(txn =>
            {
                var insertQuery = String.Format("INSERT INTO {0} << {{'col': 1}}, {{'col': 2}}, {{'col': 3}} >>",
                    Constants.TableName);
                txn.Execute(insertQuery);
            });

            // Given
            var selectQuery = String.Format("SELECT * FROM {0} as a, {0} as b, {0} as c, {0} as d, {0} as e, {0} as f",
                Constants.TableName);

            // When
            qldbDriver.Execute(txn =>
            {
                var result = txn.Execute(selectQuery);

                foreach (IIonValue row in result)
                {
                    var ioUsage = result.GetConsumedIOs();
                    var timingInfo = result.GetTimingInformation();

                    Assert.IsNotNull(ioUsage);
                    Assert.IsNotNull(timingInfo);
                    Assert.IsTrue(ioUsage.ReadIOs > 0);
                    Assert.IsTrue(timingInfo.ProcessingTimeMilliseconds > 0);
                }
            });

            // When
            var result = qldbDriver.Execute(txn =>
            {
                return txn.Execute(selectQuery);
            });

            var ioUsage = result.GetConsumedIOs();
            var timingInfo = result.GetTimingInformation();

            Assert.IsNotNull(ioUsage);
            Assert.IsNotNull(timingInfo);
            Assert.AreEqual(1092, ioUsage.ReadIOs);
            Assert.IsTrue(timingInfo.ProcessingTimeMilliseconds > 0);
        }

        public static IEnumerable<object[]> CreateIonValues()
        {
            var ionValues = new List<object[]>();

            var ionBlob = ValueFactory.NewBlob(Encoding.ASCII.GetBytes("value"));
            ionValues.Add(new object[] { ionBlob });

            var ionBool = ValueFactory.NewBool(true);
            ionValues.Add(new object[] { ionBool });

            var ionClob = ValueFactory.NewClob(Encoding.ASCII.GetBytes("{{ 'Clob value.'}}"));
            ionValues.Add(new object[] { ionClob });

            var ionDecimal = ValueFactory.NewDecimal(0.1);
            ionValues.Add(new object[] { ionDecimal });

            var ionFloat = ValueFactory.NewFloat(1.1);
            ionValues.Add(new object[] { ionFloat });

            var ionInt = ValueFactory.NewInt(2);
            ionValues.Add(new object[] { ionInt });

            var ionList = ValueFactory.NewEmptyList();
            ionList.Add(ValueFactory.NewInt(3));
            ionValues.Add(new object[] { ionList });

            var ionNull = ValueFactory.NewNull();
            ionValues.Add(new object[] { ionNull });

            var ionSexp = ValueFactory.NewEmptySexp();
            ionSexp.Add(ValueFactory.NewString("value"));
            ionValues.Add(new object[] { ionSexp });

            var ionString = ValueFactory.NewString("value");
            ionValues.Add(new object[] { ionString });

            var ionStruct = ValueFactory.NewEmptyStruct();
            ionStruct.SetField("value", ValueFactory.NewBool(true));
            ionValues.Add(new object[] { ionStruct });

            var ionSymbol = ValueFactory.NewSymbol("symbol");
            ionValues.Add(new object[] { ionSymbol });

            var ionTimestamp = ValueFactory.NewTimestamp(new IonDotnet.Timestamp(DateTime.Now));
            ionValues.Add(new object[] { ionTimestamp });

            var ionNullBlob = ValueFactory.NewNullBlob();
            ionValues.Add(new object[] { ionNullBlob });

            var ionNullBool = ValueFactory.NewNullBool();
            ionValues.Add(new object[] { ionNullBool });

            var ionNullClob = ValueFactory.NewNullClob();
            ionValues.Add(new object[] { ionNullClob });

            var ionNullDecimal = ValueFactory.NewNullDecimal();
            ionValues.Add(new object[] { ionNullDecimal });

            var ionNullFloat = ValueFactory.NewNullFloat();
            ionValues.Add(new object[] { ionNullFloat });

            var ionNullInt = ValueFactory.NewNullInt();
            ionValues.Add(new object[] { ionNullInt });

            var ionNullList = ValueFactory.NewNullList();
            ionValues.Add(new object[] { ionNullList });

            var ionNullSexp = ValueFactory.NewNullSexp();
            ionValues.Add(new object[] { ionNullSexp });

            var ionNullString = ValueFactory.NewNullString();
            ionValues.Add(new object[] { ionNullString });

            var ionNullStruct = ValueFactory.NewNullStruct();
            ionValues.Add(new object[] { ionNullStruct });

            var ionNullSymbol = ValueFactory.NewNullSymbol();
            ionValues.Add(new object[] { ionNullSymbol });

            var ionNullTimestamp = ValueFactory.NewNullTimestamp();
            ionValues.Add(new object[] { ionNullTimestamp });

            var ionBlobWithAnnotation = ValueFactory.NewBlob(Encoding.ASCII.GetBytes("value"));
            ionBlobWithAnnotation.AddTypeAnnotation("annotation");
            ionValues.Add(new object[] { ionBlobWithAnnotation });

            var ionBoolWithAnnotation = ValueFactory.NewBool(true);
            ionBoolWithAnnotation.AddTypeAnnotation("annotation");
            ionValues.Add(new object[] { ionBoolWithAnnotation });

            var ionClobWithAnnotation = ValueFactory.NewClob(Encoding.ASCII.GetBytes("{{ 'Clob value.'}}"));
            ionClobWithAnnotation.AddTypeAnnotation("annotation");
            ionValues.Add(new object[] { ionClobWithAnnotation });

            var ionDecimalWithAnnotation = ValueFactory.NewDecimal(0.1);
            ionDecimalWithAnnotation.AddTypeAnnotation("annotation");
            ionValues.Add(new object[] { ionDecimalWithAnnotation });

            var ionFloatWithAnnotation = ValueFactory.NewFloat(1.1);
            ionFloatWithAnnotation.AddTypeAnnotation("annotation");
            ionValues.Add(new object[] { ionFloatWithAnnotation });

            var ionIntWithAnnotation = ValueFactory.NewInt(2);
            ionIntWithAnnotation.AddTypeAnnotation("annotation");
            ionValues.Add(new object[] { ionIntWithAnnotation });

            var ionListWithAnnotation = ValueFactory.NewEmptyList();
            ionListWithAnnotation.Add(ValueFactory.NewInt(3));
            ionListWithAnnotation.AddTypeAnnotation("annotation");
            ionValues.Add(new object[] { ionListWithAnnotation });

            var ionNullWithAnnotation = ValueFactory.NewNull();
            ionNullWithAnnotation.AddTypeAnnotation("annotation");
            ionValues.Add(new object[] { ionNullWithAnnotation });

            var ionSexpWithAnnotation = ValueFactory.NewEmptySexp();
            ionSexpWithAnnotation.Add(ValueFactory.NewString("value"));
            ionSexpWithAnnotation.AddTypeAnnotation("annotation");
            ionValues.Add(new object[] { ionSexpWithAnnotation });

            var ionStringWithAnnotation = ValueFactory.NewString("value");
            ionStringWithAnnotation.AddTypeAnnotation("annotation");
            ionValues.Add(new object[] { ionStringWithAnnotation });

            var ionStructWithAnnotation = ValueFactory.NewEmptyStruct();
            ionStructWithAnnotation.SetField("value", ValueFactory.NewBool(true));
            ionStructWithAnnotation.AddTypeAnnotation("annotation");
            ionValues.Add(new object[] { ionStructWithAnnotation });

            var ionSymbolWithAnnotation = ValueFactory.NewSymbol("symbol");
            ionSymbolWithAnnotation.AddTypeAnnotation("annotation");
            ionValues.Add(new object[] { ionSymbolWithAnnotation });

            var ionTimestampWithAnnotation = ValueFactory.NewTimestamp(new IonDotnet.Timestamp(DateTime.Now));
            ionTimestampWithAnnotation.AddTypeAnnotation("annotation");
            ionValues.Add(new object[] { ionTimestampWithAnnotation });

            var ionNullBlobWithAnnotation = ValueFactory.NewNullBlob();
            ionNullBlobWithAnnotation.AddTypeAnnotation("annotation");
            ionValues.Add(new object[] { ionNullBlobWithAnnotation });

            var ionNullBoolWithAnnotation = ValueFactory.NewNullBool();
            ionNullBoolWithAnnotation.AddTypeAnnotation("annotation");
            ionValues.Add(new object[] { ionNullBoolWithAnnotation });

            var ionNullClobWithAnnotation = ValueFactory.NewNullClob();
            ionNullClobWithAnnotation.AddTypeAnnotation("annotation");
            ionValues.Add(new object[] { ionNullClobWithAnnotation });

            var ionNullDecimalWithAnnotation = ValueFactory.NewNullDecimal();
            ionNullDecimalWithAnnotation.AddTypeAnnotation("annotation");
            ionValues.Add(new object[] { ionNullDecimalWithAnnotation });

            var ionNullFloatWithAnnotation = ValueFactory.NewNullFloat();
            ionNullFloatWithAnnotation.AddTypeAnnotation("annotation");
            ionValues.Add(new object[] { ionNullFloatWithAnnotation });

            var ionNullIntWithAnnotation = ValueFactory.NewNullInt();
            ionNullIntWithAnnotation.AddTypeAnnotation("annotation");
            ionValues.Add(new object[] { ionNullIntWithAnnotation });

            var ionNullListWithAnnotation = ValueFactory.NewNullList();
            ionNullListWithAnnotation.AddTypeAnnotation("annotation");
            ionValues.Add(new object[] { ionNullListWithAnnotation });

            var ionNullSexpWithAnnotation = ValueFactory.NewNullSexp();
            ionNullSexpWithAnnotation.AddTypeAnnotation("annotation");
            ionValues.Add(new object[] { ionNullSexpWithAnnotation });

            var ionNullStringWithAnnotation = ValueFactory.NewNullString();
            ionNullStringWithAnnotation.AddTypeAnnotation("annotation");
            ionValues.Add(new object[] { ionNullStringWithAnnotation });

            var ionNullStructWithAnnotation = ValueFactory.NewNullStruct();
            ionNullStructWithAnnotation.AddTypeAnnotation("annotation");
            ionValues.Add(new object[] { ionNullStructWithAnnotation });

            var ionNullSymbolWithAnnotation = ValueFactory.NewNullSymbol();
            ionNullSymbolWithAnnotation.AddTypeAnnotation("annotation");
            ionValues.Add(new object[] { ionNullSymbolWithAnnotation });

            var ionNullTimestampWithAnnotation = ValueFactory.NewNullTimestamp();
            ionNullTimestampWithAnnotation.AddTypeAnnotation("annotation");
            ionValues.Add(new object[] { ionNullTimestampWithAnnotation });

            return ionValues;
        }
    }
}<|MERGE_RESOLUTION|>--- conflicted
+++ resolved
@@ -23,10 +23,7 @@
     using System;
     using System.Collections.Generic;
     using System.Text;
-<<<<<<< HEAD
     using System.Threading;
-=======
->>>>>>> 51e2f271
     using System.Threading.Tasks;
 
     [TestClass]
@@ -594,12 +591,8 @@
         }
 
         [TestMethod]
-<<<<<<< HEAD
+        [ExpectedException(typeof(OccConflictException))]
         public async Task Execute_UpdateSameRecordAtSameTime_ThrowsOccException()
-=======
-        [ExpectedException(typeof(OccConflictException))]
-        public void Execute_UpdateSameRecordAtSameTime_ThrowsOccException()
->>>>>>> 51e2f271
         {
             // Create a driver that does not retry OCC errors
             QldbDriver driver = integrationTestBase.CreateDriver(amazonQldbSessionConfig, default, default, 0);
@@ -628,92 +621,24 @@
 
             // For testing purposes only. Forcefully causes an OCC conflict to occur.
             // Do not invoke QldbDriver.Execute within the lambda function under normal circumstances.
-            driver.Execute(txn =>
-            {
-<<<<<<< HEAD
-                // Run three threads updating the same document in parallel to trigger OCC exception.
-                const int numThreads = 3;
-                var tasks = new List<Task>();
-                for (int i = 0; i < numThreads; i++)
-                {
-                    Func<Task> action = async () => await driver.Execute(async txn =>
-                    {
-                        // Query table.
-                        var result = await txn.Execute(selectQuery);
-
-                        var currentValue = 0;
-                        await foreach (var row in result)
-                        {
-                            currentValue = row.IntValue;
-                        }
-
-                        // Update document.
-                        var ionValue = ValueFactory.NewInt(currentValue + 5);
-                        await txn.Execute(updateQuery, ionValue);
-                    }, RetryPolicy.Builder().WithMaxRetries(0).Build());
-
-                    tasks.Add(action());
-                }
-
-                await Task.WhenAll(tasks);
-            }
-            catch (OccConflictException e)
-            {
-                // Update document to make sure everything still works after the OCC exception.
-                int updatedValue = 0;
+            await driver.Execute(async txn =>
+            {
+                // Query table.
+                var result = await txn.Execute(selectQuery);
+
+                var currentValue = 0;
+                await foreach (var row in result)
+                {
+                    currentValue = row.IntValue;
+                }
+
                 await driver.Execute(async txn =>
-                {
-                    var result = await txn.Execute(selectQuery);
-
-                    var currentValue = 0;
-                    await foreach (var row in result)
-                    {
-                        currentValue = row.IntValue;
-                    }
-
-                    updatedValue = currentValue + 5;
-
-                    var ionValue = ValueFactory.NewInt(updatedValue);
-                    await txn.Execute(updateQuery, ionValue);
-                });
-
-                // Verify the update was successful.
-                int intVal = await driver.Execute(async txn =>
-                {
-                    var result = await txn.Execute(selectQuery);
-
-                    int intValue = 0;
-                    await foreach (var row in result)
-                    {
-                        intValue = row.IntValue;
-                    }
-
-                    return intValue;
-                });
-
-                Assert.AreEqual(updatedValue, intVal);
-
-                return;
-            }
-            Assert.Fail("Did not raise TimeoutException.");
-=======
-                // Query table.
-                var result = txn.Execute(selectQuery);
-
-                var currentValue = 0;
-                foreach (var row in result)
-                {
-                    currentValue = row.IntValue;
-                }
-
-                driver.Execute(txn =>
                 {
                     // Update document.
                     var ionValue = ValueFactory.NewInt(currentValue + 5);
-                    txn.Execute(updateQuery, ionValue);
+                    await txn.Execute(updateQuery, ionValue);
                 }, RetryPolicy.Builder().WithMaxRetries(0).Build());
             }, RetryPolicy.Builder().WithMaxRetries(0).Build());
->>>>>>> 51e2f271
         }
 
         [TestMethod]
@@ -904,13 +829,13 @@
         }
 
         [TestMethod]
-        public void Execute_ExecutionMetrics()
-        {
-            qldbDriver.Execute(txn =>
+        public async Task Execute_ExecutionMetrics()
+        {
+            await qldbDriver.Execute(async txn =>
             {
                 var insertQuery = String.Format("INSERT INTO {0} << {{'col': 1}}, {{'col': 2}}, {{'col': 3}} >>",
                     Constants.TableName);
-                txn.Execute(insertQuery);
+                await txn.Execute(insertQuery);
             });
 
             // Given
@@ -918,11 +843,11 @@
                 Constants.TableName);
 
             // When
-            qldbDriver.Execute(txn =>
-            {
-                var result = txn.Execute(selectQuery);
-
-                foreach (IIonValue row in result)
+            await qldbDriver.Execute(async txn =>
+            {
+                var result = await txn.Execute(selectQuery);
+
+                await foreach (IIonValue row in result)
                 {
                     var ioUsage = result.GetConsumedIOs();
                     var timingInfo = result.GetTimingInformation();
@@ -935,9 +860,9 @@
             });
 
             // When
-            var result = qldbDriver.Execute(txn =>
-            {
-                return txn.Execute(selectQuery);
+            var result = await qldbDriver.Execute(async txn =>
+            {
+                return await txn.Execute(selectQuery);
             });
 
             var ioUsage = result.GetConsumedIOs();
