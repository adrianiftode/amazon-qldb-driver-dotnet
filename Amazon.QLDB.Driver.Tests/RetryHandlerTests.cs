--- conflicted
+++ resolved
@@ -69,32 +69,28 @@
         }
 
         [TestMethod]
-<<<<<<< HEAD
+        public async Task RetriableExecute_TransactionExpiryCase_ThrowISE()
+        {
+            var handler = (RetryHandler)QldbDriverBuilder.CreateDefaultRetryHandler(NullLogger.Instance, 10);
+
+            var func = new Mock<Func<Task<int>>>();
+            var recover = new Mock<Func<Task>>();
+            var retry = new Mock<Func<int, Task>>();
+
+            var exception = new InvalidSessionException("Transaction 324weqr2314 has expired");
+            func.Setup(f => f.Invoke()).ThrowsAsync(exception);
+
+            Assert.AreEqual(exception,
+                await Assert.ThrowsExceptionAsync<InvalidSessionException>(() => 
+                    handler.RetriableExecute<int>(func.Object, Driver.RetryPolicy.Builder().Build(), recover.Object, retry.Object)));
+
+            func.Verify(f => f.Invoke(), Times.Once);
+            recover.Verify(r => r.Invoke(), Times.Never);
+            retry.Verify(r => r.Invoke(It.IsAny<int>()), Times.Never);
+        }
+
+        [TestMethod]
         public async Task RetriableExecute_RetryWithoutRecoverWithinLimit_Succeed()
-=======
-        public void RetriableExecute_TransactionExpiryCase_ThrowISE()
-        {
-            var handler = (RetryHandler)QldbDriverBuilder.CreateDefaultRetryHandler(NullLogger.Instance, 10);
-
-            var func = new Mock<Func<int>>();
-            var recover = new Mock<Action>();
-            var retry = new Mock<Action<int>>();
-
-            var exception = new InvalidSessionException("Transaction 324weqr2314 has expired");
-            func.Setup(f => f.Invoke()).Throws(exception);
-
-            Assert.AreEqual(exception,
-                Assert.ThrowsException<InvalidSessionException>(() => 
-                    handler.RetriableExecute<int>(func.Object, Driver.RetryPolicy.Builder().Build(), recover.Object, retry.Object)));
-
-            func.Verify(f => f.Invoke(), Times.Once);
-            recover.Verify(r => r.Invoke(), Times.Never);
-            retry.Verify(r => r.Invoke(It.IsAny<int>()), Times.Never);
-        }
-
-        [TestMethod]
-        public void RetriableExecute_RetryWithoutRecoverWithinLimit_Succeed()
->>>>>>> 48a74c84
         {
             var handler = (RetryHandler)QldbDriverBuilder.CreateDefaultRetryHandler(NullLogger.Instance, 10);
 
@@ -119,11 +115,7 @@
         }
 
         [TestMethod]
-<<<<<<< HEAD
-        public async Task RetriableExecute_RetryWithRecoverRegardlessLimit_Succeed()
-=======
-        public void RetriableExecute_RetryWithRecoverWithinItsLimit_Succeed()
->>>>>>> 48a74c84
+        public async Task RetriableExecute_RetryWithRecoverWithinItsLimit_Succeed()
         {
             var handler = (RetryHandler)QldbDriverBuilder.CreateDefaultRetryHandler(NullLogger.Instance, 7);
 
@@ -153,38 +145,34 @@
         }
 
         [TestMethod]
-<<<<<<< HEAD
-        public async Task RetriableExecute_BothLimitedAndUnlimitedRetryExceptions_UnlimitedRetriesShouldNotAffectRetryLimitCount()
-=======
-        public void RetriableExecute_RetryWithRecoverExceedItsLimit_Succeed()
->>>>>>> 48a74c84
+        public async Task RetriableExecute_RetryWithRecoverExceedItsLimit_Succeed()
         {
             var handler = (RetryHandler)QldbDriverBuilder.CreateDefaultRetryHandler(NullLogger.Instance, 7);
 
-            var func = new Mock<Func<int>>();
-            var recover = new Mock<Action>();
-            var retry = new Mock<Action<int>>();
+            var func = new Mock<Func<Task<int>>>();
+            var recover = new Mock<Func<Task>>();
+            var retry = new Mock<Func<int, Task>>();
 
             var invalid = new InvalidSessionException("invalid session");
 
             func.SetupSequence(f => f.Invoke())
-                .Throws(invalid)
-                .Throws(invalid)
-                .Throws(invalid)
-                .Throws(invalid)
-                .Throws(invalid)
-                .Throws(invalid)
-                .Throws(invalid)
-                .Throws(invalid);
+                .ThrowsAsync(invalid)
+                .ThrowsAsync(invalid)
+                .ThrowsAsync(invalid)
+                .ThrowsAsync(invalid)
+                .ThrowsAsync(invalid)
+                .ThrowsAsync(invalid)
+                .ThrowsAsync(invalid)
+                .ThrowsAsync(invalid);
 
             Assert.AreEqual(invalid,
-                Assert.ThrowsException<InvalidSessionException>(
+                await Assert.ThrowsExceptionAsync<InvalidSessionException>(
                     () => handler.RetriableExecute(func.Object,
                     Driver.RetryPolicy.Builder().WithMaxRetries(4).Build(), recover.Object, retry.Object)));
         }
 
         [TestMethod]
-        public void RetriableExecute_BothLimitedAndRecoverRetryExceptions_SucceedSinceBothAreJustWithinLimit()
+        public async Task RetriableExecute_BothLimitedAndRecoverRetryExceptions_SucceedSinceBothAreJustWithinLimit()
         {
             var handler = (RetryHandler)QldbDriverBuilder.CreateDefaultRetryHandler(NullLogger.Instance, 3);
 
@@ -195,27 +183,16 @@
             var occ = new OccConflictException("qldb");
             var invalid = new InvalidSessionException("invalid session");
             func.SetupSequence(f => f.Invoke())
-<<<<<<< HEAD
-                .ThrowsAsync(invalid)
-                .ThrowsAsync(occ)
-                .ThrowsAsync(invalid)
-                .ThrowsAsync(occ)
-                .ThrowsAsync(invalid)
+                .ThrowsAsync(occ)
+                .ThrowsAsync(invalid)
+                .ThrowsAsync(occ)
+                .ThrowsAsync(invalid)
+                .ThrowsAsync(occ)
+                .ThrowsAsync(invalid)
+                .ThrowsAsync(occ)
                 .ReturnsAsync(1);
 
             Assert.AreEqual(1, await handler.RetriableExecute<int>(func.Object,
-=======
-                .Throws(occ)
-                .Throws(invalid)
-                .Throws(occ)
-                .Throws(invalid)
-                .Throws(occ)
-                .Throws(invalid)
-                .Throws(occ)
-                .Returns(1);
-
-            Assert.AreEqual(1, handler.RetriableExecute<int>(func.Object,
->>>>>>> 48a74c84
                 Driver.RetryPolicy.Builder().WithMaxRetries(4).Build(),
                 recover.Object,
                 retry.Object));
