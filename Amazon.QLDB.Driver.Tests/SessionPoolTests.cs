--- conflicted
+++ resolved
@@ -54,13 +54,8 @@
             var session = new Session(null, null, null, "testSessionId", null);
             mockCreator.Setup(x => x()).ReturnsAsync(session);
 
-<<<<<<< HEAD
-            var pool = new SessionPool(mockCreator.Object, QldbDriverBuilder.CreateDefaultRetryHandler(NullLogger.Instance, 10), 1, NullLogger.Instance);
+            var pool = new SessionPool(mockCreator.Object, QldbDriverBuilder.CreateDefaultRetryHandler(NullLogger.Instance), 1, NullLogger.Instance);
             var returnedSession = await pool.GetSession();
-=======
-            var pool = new SessionPool(mockCreator.Object, QldbDriverBuilder.CreateDefaultRetryHandler(NullLogger.Instance), 1, NullLogger.Instance);
-            var returnedSession = pool.GetSession();
->>>>>>> f45217f9
 
             Assert.AreEqual(session.SessionId, returnedSession.GetSessionId());
         }
@@ -91,17 +86,10 @@
                 TransactionId = "testTransactionIdddddd"
             });
 
-<<<<<<< HEAD
-            var pool = new SessionPool(mockCreator.Object, QldbDriverBuilder.CreateDefaultRetryHandler(NullLogger.Instance, 10), 1, NullLogger.Instance);
+            var pool = new SessionPool(mockCreator.Object, QldbDriverBuilder.CreateDefaultRetryHandler(NullLogger.Instance), 1, NullLogger.Instance);
             var returnedSession = await pool.GetSession();
-            returnedSession.Dispose();
+            returnedSession.Release();
             var nextSession = await pool.GetSession();
-=======
-            var pool = new SessionPool(mockCreator.Object, QldbDriverBuilder.CreateDefaultRetryHandler(NullLogger.Instance), 1, NullLogger.Instance);
-            var returnedSession = pool.GetSession();
-            returnedSession.Release();
-            var nextSession = pool.GetSession();
->>>>>>> f45217f9
             Assert.IsNotNull(nextSession);
 
             await nextSession.StartTransaction();
@@ -202,9 +190,9 @@
 
             var mockFunction = new Mock<Func<TransactionExecutor, Task<int>>>();
             mockFunction.SetupSequence(f => f.Invoke(It.IsAny<TransactionExecutor>()))
-                .Throws(new OccConflictException("occ"))
-                .Throws(new OccConflictException("occ"))
-                .Throws(new OccConflictException("occ"))
+                .ThrowsAsync(new OccConflictException("occ"))
+                .ThrowsAsync(new OccConflictException("occ"))
+                .ThrowsAsync(new OccConflictException("occ"))
                 .ReturnsAsync(1);
             var mockRetry = new Mock<Action<int>>();
 
@@ -218,12 +206,12 @@
         }
 
         [TestMethod]
-        public void Execute_HaveOCCExceptionsAndAbortFailuresWithinRetryLimit_Succeeded()
-        {
-            var mockCreator = new Mock<Func<Session>>();
-            var mockSession = new Mock<Session>(null, null, null, null, null);
-            mockCreator.Setup(x => x()).Returns(mockSession.Object);
-            var retry = new Mock<Action<int>>();
+        public async Task Execute_HaveOCCExceptionsAndAbortFailuresWithinRetryLimit_Succeeded()
+        {
+            var mockCreator = new Mock<Func<Task<Session>>>();
+            var mockSession = new Mock<Session>(null, null, null, null, null);
+            mockCreator.Setup(x => x()).ReturnsAsync(mockSession.Object);
+            var retry = new Mock<Func<int, Task>>();
 
             var sendCommandResponseStart = new StartTransactionResult
             {
@@ -241,28 +229,31 @@
             var abortResponse = new AbortTransactionResult { };
             var serviceException = new AmazonServiceException();
 
-            mockSession.Setup(x => x.StartTransaction())
-                .Returns(sendCommandResponseStart);
-            mockSession.Setup(x => x.CommitTransaction(It.IsAny<string>(), It.IsAny<MemoryStream>()))
-                .Returns(sendCommandResponseCommit);
-            mockSession.SetupSequence(x => x.AbortTransaction()).Throws(serviceException).Returns(abortResponse).Throws(serviceException);
-
-            var mockFunction = new Mock<Func<TransactionExecutor, int>>();
+            mockSession.Setup(x => x.StartTransaction(It.IsAny<CancellationToken>()))
+                .ReturnsAsync(sendCommandResponseStart);
+            mockSession.Setup(x => x.CommitTransaction(It.IsAny<string>(), It.IsAny<MemoryStream>(), It.IsAny<CancellationToken>()))
+                .ReturnsAsync(sendCommandResponseCommit);
+            mockSession.SetupSequence(x => x.AbortTransaction(It.IsAny<CancellationToken>()))
+                .ThrowsAsync(serviceException)
+                .ReturnsAsync(abortResponse)
+                .ThrowsAsync(serviceException);
+
+            var mockFunction = new Mock<Func<TransactionExecutor, Task<int>>>();
             mockFunction.SetupSequence(f => f.Invoke(It.IsAny<TransactionExecutor>()))
-                .Throws(new OccConflictException("occ"))
-                .Throws(new OccConflictException("occ"))
-                .Throws(new OccConflictException("occ"))
-                .Returns(1);
+                .ThrowsAsync(new OccConflictException("occ"))
+                .ThrowsAsync(new OccConflictException("occ"))
+                .ThrowsAsync(new OccConflictException("occ"))
+                .ReturnsAsync(1);
             var mockRetry = new Mock<Action<int>>();
 
             var pool = new SessionPool(mockCreator.Object, QldbDriverBuilder.CreateDefaultRetryHandler(NullLogger.Instance), 2, NullLogger.Instance);
 
-            var session1 = pool.GetSession();
-            var session2 = pool.GetSession();
+            var session1 = await pool.GetSession();
+            var session2 = await pool.GetSession();
             session1.Release();
             session2.Release();
 
-            pool.Execute(mockFunction.Object, Driver.RetryPolicy.Builder().Build(), retry.Object);
+            await pool.Execute(mockFunction.Object, Driver.RetryPolicy.Builder().Build(), retry.Object);
 
             mockCreator.Verify(x => x(), Times.Exactly(2));
             retry.Verify(r => r.Invoke(It.IsAny<int>()), Times.Exactly(3));
@@ -340,41 +331,25 @@
 
             var mockFunction = new Mock<Func<TransactionExecutor, Task<int>>>();
             mockFunction.SetupSequence(f => f.Invoke(It.IsAny<TransactionExecutor>()))
-<<<<<<< HEAD
-                .ThrowsAsync(new InvalidSessionException("invalid"))
-                .ThrowsAsync(new InvalidSessionException("invalid"))
                 .ThrowsAsync(new InvalidSessionException("invalid"))
                 .ThrowsAsync(new InvalidSessionException("invalid"))
                 .ThrowsAsync(new InvalidSessionException("invalid"))
                 .ThrowsAsync(new InvalidSessionException("invalid"))
                 .ReturnsAsync(1);
-=======
-                .Throws(new InvalidSessionException("invalid"))
-                .Throws(new InvalidSessionException("invalid"))
-                .Throws(new InvalidSessionException("invalid"))
-                .Throws(new InvalidSessionException("invalid"))
-                .Returns(1);
->>>>>>> f45217f9
             var mockRetry = new Mock<Action<int>>();
 
             var pool = new SessionPool(mockCreator.Object, QldbDriverBuilder.CreateDefaultRetryHandler(NullLogger.Instance), 2, NullLogger.Instance);
 
-            var session1 = pool.GetSession();
-            var session2 = pool.GetSession();
+            var session1 = await pool.GetSession();
+            var session2 = await pool.GetSession();
             session1.Release();
             session2.Release();
 
             await pool.Execute(mockFunction.Object, Driver.RetryPolicy.Builder().Build(), retry.Object);
 
-<<<<<<< HEAD
-            mockCreator.Verify(x => x(), Times.Exactly(7));
-            mockSession.Verify(s => s.End(It.IsAny<CancellationToken>()), Times.Exactly(6));
-            retry.Verify(r => r.Invoke(It.IsAny<int>()), Times.Exactly(6));
-=======
             mockCreator.Verify(x => x(), Times.Exactly(6));
             retry.Verify(r => r.Invoke(It.IsAny<int>()), Times.Exactly(4));
             Assert.AreEqual(2, pool.AvailablePermit());
->>>>>>> f45217f9
         }
 
         [TestMethod]
@@ -387,17 +362,10 @@
 
             var pool = new SessionPool(mockCreator.Object, QldbDriverBuilder.CreateDefaultRetryHandler(NullLogger.Instance), 2, NullLogger.Instance);
 
-<<<<<<< HEAD
             var session1 = await pool.GetSession();
             var session2 = await pool.GetSession();
-            session1.Dispose();
-            session2.Dispose();
-=======
-            var session1 = pool.GetSession();
-            var session2 = pool.GetSession();
             session1.Release();
             session2.Release();
->>>>>>> f45217f9
 
             await pool.DisposeAsync();
 
