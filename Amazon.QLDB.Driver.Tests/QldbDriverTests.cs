﻿/*
 * Copyright 2020 Amazon.com, Inc. or its affiliates. All Rights Reserved.
 *
 * Licensed under the Apache License, Version 2.0 (the "License"). You may not use this file except in compliance with
 * the License. A copy of the License is located at
 *
 * http://www.apache.org/licenses/LICENSE-2.0
 *
 * or in the "license" file accompanying this file. This file is distributed on an "AS IS" BASIS, WITHOUT WARRANTIES OR
 * CONDITIONS OF ANY KIND, either express or implied. See the License for the specific language governing permissions
 * and limitations under the License.
 */

namespace Amazon.QLDB.Driver.Tests
{
    using System;
    using System.Collections.Generic;
    using System.IO;
    using System.Threading;
    using System.Threading.Tasks;
    using Amazon.QLDBSession;
    using Amazon.QLDBSession.Model;
    using Amazon.Runtime;
    using Amazon.IonDotnet.Tree;
    using Microsoft.Extensions.Logging.Abstractions;
    using Microsoft.VisualStudio.TestTools.UnitTesting;
    using Moq;
    using System.Linq;
    using Amazon.IonDotnet.Tree.Impl;
    using Amazon.IonDotnet.Builders;
    using Amazon.IonDotnet.Utils;

    [TestClass]
    public class QldbDriverTests
    {
        private const string TestTransactionId = "testTransactionId12345";
        private static QldbDriverBuilder builder;
        private static Mock<AmazonQLDBSessionClient> mockClient;
        private static readonly byte[] digest = new byte[] { 89, 49, 253, 196, 209, 176, 42, 98, 35, 214, 6, 163, 93,
            141, 170, 92, 75, 218, 111, 151, 173, 49, 57, 144, 227, 72, 215, 194, 186, 93, 85, 108,
        };

        [TestInitialize]
        public void SetupTest()
        {
            mockClient = new Mock<AmazonQLDBSessionClient>();
            var sendCommandResponse = new SendCommandResponse
            {
                StartSession = new StartSessionResult
                {
                    SessionToken = "testToken"
                },
                StartTransaction = new StartTransactionResult
                {
                    TransactionId = "testTransactionIdddddd"
                },
                ExecuteStatement = new ExecuteStatementResult
                {
                    FirstPage = new Page
                    {
                        NextPageToken = null,
                        Values = new List<ValueHolder>()
                    }
                },
                CommitTransaction = new CommitTransactionResult
                {
                    CommitDigest = new MemoryStream(digest)
                },
                ResponseMetadata = new ResponseMetadata
                {
                    RequestId = "testId"
                }
            };
            mockClient.Setup(x => x.SendCommandAsync(It.IsAny<SendCommandRequest>(), It.IsAny<CancellationToken>()))
                    .Returns(Task.FromResult(sendCommandResponse));
            builder = QldbDriver.Builder()
                .WithLedger("testLedger")
                .WithRetryLogging()
                .WithLogger(NullLogger.Instance)
                .WithAWSCredentials(new Mock<AWSCredentials>().Object)
                .WithQLDBSessionConfig(new AmazonQLDBSessionConfig());
        }

        [TestMethod]
        public void TestBuilderGetsANotNullObject()
        {
            Assert.IsNotNull(builder);
        }

        [TestMethod]
        public void TestWithPoolLimitArgumentBounds()
        {
            QldbDriver driver;

            // Default pool limit
            driver = builder.Build();
            Assert.IsNotNull(driver);

            // Negative pool limit
            Assert.ThrowsException<ArgumentException>(() => builder.WithMaxConcurrentTransactions(-4));

            driver = builder.WithMaxConcurrentTransactions(0).Build();
            Assert.IsNotNull(driver);
            driver = builder.WithMaxConcurrentTransactions(4).Build();
            Assert.IsNotNull(driver);
        }

        [TestMethod]
        public void TestQldbDriverConstructorReturnsValidObject()
        {
            var driver = new QldbDriver(
                new SessionPool(() => Session.StartSession("ledgerName", mockClient.Object, NullLogger.Instance),
                    new Mock<IRetryHandler>().Object, 4, NullLogger.Instance));

            Assert.IsNotNull(driver);
        }

        [TestMethod]
        public async Task TestListTableNamesLists()
        {
            var factory = new ValueFactory();
            var tables = new List<string>() { "table1", "table2" };
            var ions = tables.Select(t => CreateValueHolder(factory.NewString(t))).ToList();

            var h1 = QldbHash.ToQldbHash(TestTransactionId);
            h1 = Transaction.Dot(h1, QldbDriver.TableNameQuery, new List<IIonValue> { });

            var sendCommandResponseWithStartSession = new SendCommandResponse
            {
                StartSession = new StartSessionResult
                {
                    SessionToken = "testToken"
                },
                ResponseMetadata = new ResponseMetadata
                {
                    RequestId = "testId"
                }
            };
            var sendCommandResponseStartTransaction = new SendCommandResponse
            {
                StartTransaction = new StartTransactionResult
                {
                    TransactionId = TestTransactionId
                },
                ResponseMetadata = new ResponseMetadata
                {
                    RequestId = "testId"
                }
            };
            var sendCommandResponseExecute = new SendCommandResponse
            {
                ExecuteStatement = new ExecuteStatementResult
                {
                    FirstPage = new Page
                    {
                        NextPageToken = null,
                        Values = ions
                    }
                },
                ResponseMetadata = new ResponseMetadata
                {
                    RequestId = "testId"
                }
            };
            var sendCommandResponseCommit = new SendCommandResponse
            {
                CommitTransaction = new CommitTransactionResult
                {
                    CommitDigest = new MemoryStream(h1.Hash),
                    TransactionId = TestTransactionId
                },
                ResponseMetadata = new ResponseMetadata
                {
                    RequestId = "testId"
                }
            };

            mockClient.SetupSequence(x => x.SendCommandAsync(It.IsAny<SendCommandRequest>(), It.IsAny<CancellationToken>()))
                    .Returns(Task.FromResult(sendCommandResponseWithStartSession))
                    .Returns(Task.FromResult(sendCommandResponseStartTransaction))
                    .Returns(Task.FromResult(sendCommandResponseExecute))
                    .Returns(Task.FromResult(sendCommandResponseCommit));

            var driver = new QldbDriver(
                new SessionPool(() => Session.StartSession("ledgerName", mockClient.Object, NullLogger.Instance),
                        QldbDriverBuilder.CreateDefaultRetryHandler(NullLogger.Instance, 10), 4, NullLogger.Instance));

            var result = await driver.ListTableNames();

            Assert.IsNotNull(result);
            CollectionAssert.AreEqual(tables, result.ToList());
        }

        [TestMethod]
        public async Task TestExecuteWithActionLambdaCanInvokeSuccessfully()
        {
            var driver = new QldbDriver(
                new SessionPool(() => Session.StartSession("ledgerName", mockClient.Object, NullLogger.Instance),
                    new Mock<IRetryHandler>().Object, 4, NullLogger.Instance));
            await driver.Execute(txn => txn.Execute("testStatement"));
        }

        [TestMethod]
        public async Task TestExecuteWithActionAndRetryPolicyCanInvokeSuccessfully()
        {
            var driver = new QldbDriver(
                new SessionPool(() => Session.StartSession("ledgerName", mockClient.Object, NullLogger.Instance),
<<<<<<< HEAD
                    QldbDriverBuilder.CreateDefaultRetryHandler(NullLogger.Instance), 4, NullLogger.Instance));
            await driver.Execute(async txn => await txn.Execute("testStatement"),
=======
                    QldbDriverBuilder.CreateDefaultRetryHandler(NullLogger.Instance, 10), 4, NullLogger.Instance));
            driver.Execute((txn) =>
            {
                txn.Execute("testStatement");
            },
>>>>>>> 48a74c84
            Driver.RetryPolicy.Builder().Build());
        }

        [TestMethod]
        [Obsolete]
        public void TestExecuteWithActionAndRetryActionCanInvokeSuccessfully()
        {
            var driver = new QldbDriver(
                new SessionPool(() => Session.StartSession("ledgerName", mockClient.Object, NullLogger.Instance),
                    QldbDriverBuilder.CreateDefaultRetryHandler(NullLogger.Instance, 10), 4, NullLogger.Instance));
            driver.Execute((txn) =>
            {
                txn.Execute("testStatement");
            },
            Console.WriteLine);
        }

        [TestMethod]
        public async Task TestExecuteWithActionLambdaAndRetryPolicyCanInvokeSuccessfully()
        {
            var driver = new QldbDriver(
                new SessionPool(() => Session.StartSession("ledgerName", mockClient.Object, NullLogger.Instance),
                    QldbDriverBuilder.CreateDefaultRetryHandler(NullLogger.Instance, 10), 4, NullLogger.Instance));

            await driver.Execute(txn => txn.Execute("testStatement"), Driver.RetryPolicy.Builder().Build());
        }

        [TestMethod]
        public async Task TestExecuteWithFuncLambdaReturnsFuncOutput()
        {
            var driver = new QldbDriver(
                new SessionPool(() => Session.StartSession("ledgerName", mockClient.Object, NullLogger.Instance),
                    QldbDriverBuilder.CreateDefaultRetryHandler(NullLogger.Instance, 10), 4, NullLogger.Instance));

            var result = await driver.Execute(async txn =>
            {
                await txn.Execute("testStatement");
                return "testReturnValue";
            });
            Assert.AreEqual("testReturnValue", result);
        }

        [TestMethod]
        public async Task TestExecuteWithFuncLambdaAndRetryPolicyReturnsFuncOutput()
        {
            var driver = new QldbDriver(
                new SessionPool(() => Session.StartSession("ledgerName", mockClient.Object, NullLogger.Instance),
                    QldbDriverBuilder.CreateDefaultRetryHandler(NullLogger.Instance, 10), 4, NullLogger.Instance));

            await driver.DisposeAsync();
            await Assert.ThrowsExceptionAsync<QldbDriverException>(async () => await driver.Execute(async txn =>
            {
                await txn.Execute("testStatement");
                return "testReturnValue";
            }, Driver.RetryPolicy.Builder().Build()));
        }

        [TestMethod]
        [Obsolete]
        public async Task TestExecuteWithFuncLambdaAndRetryActionReturnsFuncOutput()
        {
            var driver = new QldbDriver(
                new SessionPool(() => Session.StartSession("ledgerName", mockClient.Object, NullLogger.Instance),
                    QldbDriverBuilder.CreateDefaultRetryHandler(NullLogger.Instance, 10), 4, NullLogger.Instance));

            await driver.DisposeAsync();
            Assert.ThrowsException<QldbDriverException>(() => driver.Execute((txn) =>
            {
                txn.Execute("testStatement");
                return "testReturnValue";
            }, Console.WriteLine));
        }

        [DataTestMethod]
        [DynamicData(nameof(CreateDriverExceptions), DynamicDataSourceType.Method)]
        public async Task Execute_ExceptionOnExecute_ShouldOnlyRetryOnISEAndTAOE(Exception exception, bool expectThrow)
        {
            var statement = "DELETE FROM table;";
            var h1 = QldbHash.ToQldbHash(TestTransactionId);
            h1 = Transaction.Dot(h1, statement, new List<IIonValue> { });

            var sendCommandResponseWithStartSession = new SendCommandResponse
            {
                StartTransaction = new StartTransactionResult
                {
                    TransactionId = TestTransactionId
                },
                ResponseMetadata = new ResponseMetadata
                {
                    RequestId = "testId"
                }
            };

            var sendCommandResponseExecute = new SendCommandResponse
            {
                ExecuteStatement = new ExecuteStatementResult
                {
                    FirstPage = new Page
                    {
                        NextPageToken = null
                    }
                },
                ResponseMetadata = new ResponseMetadata
                {
                    RequestId = "testId"
                }
            };

            var sendCommandResponseCommit = new SendCommandResponse
            {
                CommitTransaction = new CommitTransactionResult
                {
                    TransactionId = TestTransactionId,
                    CommitDigest = new MemoryStream(h1.Hash),
                },
                ResponseMetadata = new ResponseMetadata
                {
                    RequestId = "testId"
                }
            };
            var mockCreator = new Mock<Func<CancellationToken, Task<Session>>>();
            var mockSession = new Mock<Session>(null, null, null, null, null);

            mockSession.Setup(x => x.StartTransaction(It.IsAny<CancellationToken>())).ReturnsAsync(sendCommandResponseWithStartSession.StartTransaction);
            mockSession.SetupSequence(x => x.ExecuteStatement(It.IsAny<String>(), It.IsAny<String>(), It.IsAny<List<IIonValue>>(), It.IsAny<CancellationToken>()))
                .Throws(exception)
                .Throws(exception)
                .ReturnsAsync(sendCommandResponseExecute.ExecuteStatement);
            mockSession.Setup(x => x.CommitTransaction(It.IsAny<String>(), It.IsAny<MemoryStream>(), It.IsAny<CancellationToken>()))
                .ReturnsAsync(sendCommandResponseCommit.CommitTransaction);

            mockCreator.Setup(x => x(It.IsAny<CancellationToken>())).ReturnsAsync(mockSession.Object);

            var driver = new QldbDriver(
                new SessionPool(mockCreator.Object, QldbDriverBuilder.CreateDefaultRetryHandler(NullLogger.Instance, 10), 4, NullLogger.Instance));

            try
            {
                await driver.Execute(txn => txn.Execute(statement));
            }
            catch (Exception e)
            {
                Assert.IsTrue(expectThrow);
                Assert.AreEqual(exception, e);
                return;
            }

            Assert.IsFalse(expectThrow);
        }

        public static ValueHolder CreateValueHolder(IIonValue ionValue)
        {
            MemoryStream stream = new MemoryStream();
            using (var writer = IonBinaryWriterBuilder.Build(stream))
            {
                ionValue.WriteTo(writer);
                writer.Finish();
            }

            var valueHolder = new ValueHolder
            {
                IonBinary = new MemoryStream(stream.GetWrittenBuffer())
            };

            return valueHolder;
        }

        public static IEnumerable<object[]> CreateDriverExceptions()
        {
            return new List<object[]>() {
                new object[] { new InvalidSessionException("invalid session") , false },
                new object[] { new TransactionAlreadyOpenException(string.Empty, new Exception()), false },
                new object[] { new QldbDriverException("generic"), true }
            };
        }
    }
}<|MERGE_RESOLUTION|>--- conflicted
+++ resolved
@@ -205,16 +205,11 @@
         {
             var driver = new QldbDriver(
                 new SessionPool(() => Session.StartSession("ledgerName", mockClient.Object, NullLogger.Instance),
-<<<<<<< HEAD
-                    QldbDriverBuilder.CreateDefaultRetryHandler(NullLogger.Instance), 4, NullLogger.Instance));
-            await driver.Execute(async txn => await txn.Execute("testStatement"),
-=======
-                    QldbDriverBuilder.CreateDefaultRetryHandler(NullLogger.Instance, 10), 4, NullLogger.Instance));
-            driver.Execute((txn) =>
-            {
-                txn.Execute("testStatement");
+                    QldbDriverBuilder.CreateDefaultRetryHandler(NullLogger.Instance, 10), 4, NullLogger.Instance));
+            await driver.Execute(async (txn) =>
+            {
+                await txn.Execute("testStatement");
             },
->>>>>>> 48a74c84
             Driver.RetryPolicy.Builder().Build());
         }
 
