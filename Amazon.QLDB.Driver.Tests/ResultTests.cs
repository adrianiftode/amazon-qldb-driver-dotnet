--- conflicted
+++ resolved
@@ -16,12 +16,9 @@
     using System;
     using System.Collections.Generic;
     using System.IO;
-<<<<<<< HEAD
     using System.Threading;
     using System.Threading.Tasks;
     using Amazon.IonDotnet.Tree;
-=======
->>>>>>> 51e2f271
     using Amazon.QLDBSession.Model;
     using Microsoft.VisualStudio.TestTools.UnitTesting;
     using Moq;
@@ -99,13 +96,8 @@
                 Page = new Page { NextPageToken = null, Values = valueHolderList }
             };
 
-<<<<<<< HEAD
-            mockSession.Setup(m => m.FetchPage(It.IsAny<string>(), It.IsAny<string>(), It.IsAny<CancellationToken>()))
-                .ReturnsAsync(new FetchPageResult { Page = nextPage });
-=======
-            mockSession.Setup(m => m.FetchPage(It.IsAny<string>(), It.IsAny<string>()))
-                .Returns(fetchPageResult);
->>>>>>> 51e2f271
+            mockSession.Setup(m => m.FetchPage(It.IsAny<string>(), It.IsAny<string>(), It.IsAny<CancellationToken>()))
+                .ReturnsAsync(fetchPageResult);
 
             var results = result.GetAsyncEnumerator();
 
@@ -133,13 +125,8 @@
                 }
             };
 
-<<<<<<< HEAD
-            Result res = new Result(session.Object, "txnId", firstPage);
+            Result res = new Result(mockSession.Object, "txnId", executeResult);
             var results = res.GetAsyncEnumerator();
-=======
-            Result res = new Result(mockSession.Object, "txnId", executeResult);
-            var results = res.GetEnumerator();
->>>>>>> 51e2f271
 
             int counter = 0;
             while (await results.MoveNextAsync())
@@ -148,11 +135,7 @@
             }
 
             Assert.AreEqual(1, counter);
-<<<<<<< HEAD
-            session.Verify(m => m.FetchPage(It.IsAny<string>(), It.IsAny<string>(), It.IsAny<CancellationToken>()), Times.Never);
-=======
-            mockSession.Verify(m => m.FetchPage(It.IsAny<string>(), It.IsAny<string>()), Times.Never);
->>>>>>> 51e2f271
+            mockSession.Verify(m => m.FetchPage(It.IsAny<string>(), It.IsAny<string>(), It.IsAny<CancellationToken>()), Times.Never);
         }
 
         [TestMethod]
@@ -165,13 +148,13 @@
         }
 
         [TestMethod]
-        public void TestQueryStatsNullExecuteNullFetch()
+        public async Task TestQueryStatsNullExecuteNullFetch()
         {
             var executeResult = GetExecuteResultNullStats();
             var fetchPageResult = GetFetchResultNullStats();
 
-            mockSession.Setup(m => m.FetchPage(It.IsAny<string>(), It.IsAny<string>()))
-                .Returns(fetchPageResult);
+            mockSession.Setup(m => m.FetchPage(It.IsAny<string>(), It.IsAny<string>(), It.IsAny<CancellationToken>()))
+                .ReturnsAsync(fetchPageResult);
 
             var result = new Result(mockSession.Object, "txnId", executeResult);
 
@@ -181,8 +164,8 @@
             Assert.IsNull(io.WriteIOs);
             Assert.IsNull(timing.ProcessingTimeMilliseconds);
 
-            var results = result.GetEnumerator();
-            while (results.MoveNext())
+            var results = result.GetAsyncEnumerator();
+            while (await results.MoveNextAsync())
             {
                 // Fetch the next page
             }
@@ -195,13 +178,13 @@
         }
 
         [TestMethod]
-        public void TestQueryStatsNullExecuteHasFetch()
+        public async Task TestQueryStatsNullExecuteHasFetch()
         {
             var executeResult = GetExecuteResultNullStats();
             var fetchPageResult = GetFetchResultWithStats();
 
-            mockSession.Setup(m => m.FetchPage(It.IsAny<string>(), It.IsAny<string>()))
-                .Returns(fetchPageResult);
+            mockSession.Setup(m => m.FetchPage(It.IsAny<string>(), It.IsAny<string>(), It.IsAny<CancellationToken>()))
+                .ReturnsAsync(fetchPageResult);
 
             var result = new Result(mockSession.Object, "txnId", executeResult);
 
@@ -211,8 +194,8 @@
             Assert.IsNull(io.WriteIOs);
             Assert.IsNull(timing.ProcessingTimeMilliseconds);
 
-            var results = result.GetEnumerator();
-            while (results.MoveNext())
+            var results = result.GetAsyncEnumerator();
+            while (await results.MoveNextAsync())
             {
                 // Fetch the next page
             }
@@ -225,13 +208,13 @@
         }
 
         [TestMethod]
-        public void TestQueryStatsHasExecuteNullFetch()
+        public async Task TestQueryStatsHasExecuteNullFetch()
         {
             var executeResult = GetExecuteResultWithStats();
             var fetchPageResult = GetFetchResultNullStats();
 
-            mockSession.Setup(m => m.FetchPage(It.IsAny<string>(), It.IsAny<string>()))
-                .Returns(fetchPageResult);
+            mockSession.Setup(m => m.FetchPage(It.IsAny<string>(), It.IsAny<string>(), It.IsAny<CancellationToken>()))
+                .ReturnsAsync(fetchPageResult);
 
             var result = new Result(mockSession.Object, "txnId", executeResult);
 
@@ -241,8 +224,8 @@
             Assert.AreEqual(executeWrites, io.WriteIOs);
             Assert.AreEqual(executeTime, timing.ProcessingTimeMilliseconds);
 
-            var results = result.GetEnumerator();
-            while (results.MoveNext())
+            var results = result.GetAsyncEnumerator();
+            while (await results.MoveNextAsync())
             {
                 // Fetch the next page
             }
@@ -255,13 +238,13 @@
         }
 
         [TestMethod]
-        public void TestQueryStatsHasExecuteHasFetch()
+        public async Task TestQueryStatsHasExecuteHasFetch()
         {
             var executeResult = GetExecuteResultWithStats();
             var fetchPageResult = GetFetchResultWithStats();
 
-            mockSession.Setup(m => m.FetchPage(It.IsAny<string>(), It.IsAny<string>()))
-                .Returns(fetchPageResult);
+            mockSession.Setup(m => m.FetchPage(It.IsAny<string>(), It.IsAny<string>(), It.IsAny<CancellationToken>()))
+                .ReturnsAsync(fetchPageResult);
 
             var result = new Result(mockSession.Object, "txnId", executeResult);
 
@@ -271,8 +254,8 @@
             Assert.AreEqual(executeWrites, io.WriteIOs);
             Assert.AreEqual(executeTime, timing.ProcessingTimeMilliseconds);
 
-            var results = result.GetEnumerator();
-            while (results.MoveNext())
+            var results = result.GetAsyncEnumerator();
+            while (await results.MoveNextAsync())
             {
                 // Fetch the next page
             }
