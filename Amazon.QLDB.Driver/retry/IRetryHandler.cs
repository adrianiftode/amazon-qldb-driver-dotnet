﻿/*
 * Copyright 2020 Amazon.com, Inc. or its affiliates. All Rights Reserved.
 *
 * Licensed under the Apache License, Version 2.0 (the "License"). You may not use this file except in compliance with
 * the License. A copy of the License is located at
 *
 * http://www.apache.org/licenses/LICENSE-2.0
 *
 * or in the "license" file accompanying this file. This file is distributed on an "AS IS" BASIS, WITHOUT WARRANTIES OR
 * CONDITIONS OF ANY KIND, either express or implied. See the License for the specific language governing permissions
 * and limitations under the License.
 */

namespace Amazon.QLDB.Driver
{
    using System;
    using System.Threading;
    using System.Threading.Tasks;

    /// <summary>
    /// Interface of Retry Handler.
    /// </summary>
    internal interface IRetryHandler
    {
        /// <summary>
        /// Execute a retriable function.
        /// </summary>
        /// <typeparam name="T">The return type of the executed function.</typeparam>
        /// <param name="func">The function to be executed and retried if needed. The operation can be cancelled.</param>
        /// <param name="retryPolicy">The retry policy.</param>
        /// <param name="recoverAction">The recover action needed on certain retry cases. The operation can be cancelled.</param>
        /// <param name="retryAction">The custom retry action. The operation can be cancelled.</param>
        /// <param name="cancellationToken">
        ///     A cancellation token that can be used by other objects or threads to receive notice of cancellation.
        /// </param>
        ///
        /// <returns>The return value of the executed function.</returns>
        Task<T> RetriableExecute<T>(Func<CancellationToken, Task<T>> func, RetryPolicy retryPolicy, Func<CancellationToken, Task> recoverAction, Func<int, CancellationToken, Task> retryAction, CancellationToken cancellationToken = default);

        /// <summary>
        /// Execute a retriable function.
        /// </summary>
        /// <typeparam name="T">The return type of the executed function.</typeparam>
        /// <param name="func">The function to be executed and retried if needed.</param>
        /// <param name="retryPolicy">The retry policy.</param>
        /// <param name="newSessionAction">The action to move to a new session.</param>
        /// <param name="nextSessionAction">The action to get the next session.</param>
        /// <param name="retryAction">The custom retry action.</param>
        /// <param name="cancellationToken">
        ///     A cancellation token that can be used by other objects or threads to receive notice of cancellation.
        /// </param>
        ///
        /// <returns>The return value of the executed function.</returns>
<<<<<<< HEAD
        Task<T> RetriableExecute<T>(Func<Task<T>> func, RetryPolicy retryPolicy, Func<Task> recoverAction, Func<int, Task> retryAction, CancellationToken cancellationToken = default);
=======
        T RetriableExecute<T>(Func<T> func, RetryPolicy retryPolicy, Action newSessionAction, Action nextSessionAction, Action<int> retryAction);
>>>>>>> f45217f9
    }
}<|MERGE_RESOLUTION|>--- conflicted
+++ resolved
@@ -28,14 +28,15 @@
         /// <typeparam name="T">The return type of the executed function.</typeparam>
         /// <param name="func">The function to be executed and retried if needed. The operation can be cancelled.</param>
         /// <param name="retryPolicy">The retry policy.</param>
-        /// <param name="recoverAction">The recover action needed on certain retry cases. The operation can be cancelled.</param>
+        /// <param name="newSessionAction">The action to move to a new session. The operation can be cancelled.</param>
+        /// <param name="nextSessionAction">The action to get the next session. The operation can be cancelled.</param>
         /// <param name="retryAction">The custom retry action. The operation can be cancelled.</param>
         /// <param name="cancellationToken">
         ///     A cancellation token that can be used by other objects or threads to receive notice of cancellation.
         /// </param>
         ///
         /// <returns>The return value of the executed function.</returns>
-        Task<T> RetriableExecute<T>(Func<CancellationToken, Task<T>> func, RetryPolicy retryPolicy, Func<CancellationToken, Task> recoverAction, Func<int, CancellationToken, Task> retryAction, CancellationToken cancellationToken = default);
+        Task<T> RetriableExecute<T>(Func<CancellationToken, Task<T>> func, RetryPolicy retryPolicy, Func<CancellationToken, Task> newSessionAction, Func<CancellationToken, Task> nextSessionAction, Func<int, CancellationToken, Task> retryAction, CancellationToken cancellationToken = default);
 
         /// <summary>
         /// Execute a retriable function.
@@ -51,10 +52,6 @@
         /// </param>
         ///
         /// <returns>The return value of the executed function.</returns>
-<<<<<<< HEAD
-        Task<T> RetriableExecute<T>(Func<Task<T>> func, RetryPolicy retryPolicy, Func<Task> recoverAction, Func<int, Task> retryAction, CancellationToken cancellationToken = default);
-=======
-        T RetriableExecute<T>(Func<T> func, RetryPolicy retryPolicy, Action newSessionAction, Action nextSessionAction, Action<int> retryAction);
->>>>>>> f45217f9
+        Task<T> RetriableExecute<T>(Func<Task<T>> func, RetryPolicy retryPolicy, Func<Task> newSessionAction, Func<Task> nextSessionAction, Func<int, Task> retryAction, CancellationToken cancellationToken = default);
     }
 }