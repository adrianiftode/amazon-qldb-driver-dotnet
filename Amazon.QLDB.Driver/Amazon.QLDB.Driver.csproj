﻿<Project Sdk="Microsoft.NET.Sdk">

  <PropertyGroup>
    <TargetFrameworks>netstandard2.0</TargetFrameworks>
    <RootNamespace>Amazon.QLDB.Driver</RootNamespace>
    <Company>Amazon.com, Inc.</Company>
    <Authors>Amazon Web Services</Authors>
    <Version>1.1.0</Version>
    <PackageId>Amazon.QLDB.Driver</PackageId>
    <Description>A .NET implementation of the Amazon QLDB driver that can be used to programmatically access and interact with data in Amazon QLDB ledgers.</Description>
    <Copyright>Copyright Amazon.com, Inc. or its affiliates. All Rights Reserved.</Copyright>
    <PackageLicenseFile>LICENSE</PackageLicenseFile>
    <RepositoryUrl>https://github.com/awslabs/amazon-qldb-driver-dotnet</RepositoryUrl>
    <RepositoryType>git</RepositoryType>
    <ApplicationIcon />
    <OutputType>Library</OutputType>
    <StartupObject></StartupObject>
    <PackageProjectUrl>https://aws.amazon.com/qldb/</PackageProjectUrl>
    <Product>Amazon QLDB .NET Driver</Product>
    <PackageRequireLicenseAcceptance>true</PackageRequireLicenseAcceptance>
    <PackageTags>amazon api aws database driver ledger qldb quantum</PackageTags>
    <SignAssembly>true</SignAssembly>
    <AssemblyOriginatorKeyFile>..\public.snk</AssemblyOriginatorKeyFile>
    <ReleaseVersion>1.1.0</ReleaseVersion>
    <PackageIcon>product-icon_AWS_Quantum_125_squid-ink.png</PackageIcon>
    <LangVersion>8.0</LangVersion>
  </PropertyGroup>

  <PropertyGroup Condition="'$(Configuration)|$(Platform)'=='Debug|AnyCPU'">
    <DocumentationFile></DocumentationFile>
    <OutputPath></OutputPath>
  </PropertyGroup>

  <ItemGroup>
    <PackageReference Include="AWSSDK.QLDBSession" Version="3.5.1.4" />
    <PackageReference Include="Amazon.IonDotnet" Version="1.1.0" />
    <PackageReference Include="Amazon.IonHashDotnet" Version="1.0.1" />
<<<<<<< HEAD
    <PackageReference Include="Microsoft.Extensions.Logging" Version="3.1.6" />
    <PackageReference Include="Microsoft.Bcl.AsyncInterfaces" Version="1.1.1" />
=======
    <PackageReference Include="Microsoft.Extensions.Logging" Version="5.0.0" />
>>>>>>> 51e2f271
    <PackageReference Include="StyleCop.Analyzers" Version="1.1.118">
      <PrivateAssets>all</PrivateAssets>
      <IncludeAssets>runtime; build; native; contentfiles; analyzers; buildtransitive</IncludeAssets>
    </PackageReference>
  </ItemGroup>

  <ItemGroup>
    <None Include="..\product-icon_AWS_Quantum_125_squid-ink.png">
      <Pack>True</Pack>
      <PackagePath></PackagePath>
    </None>
    <None Include="LICENSE">
      <Pack>True</Pack>
      <PackagePath></PackagePath>
    </None>
  </ItemGroup>

  <ItemGroup>
    <AssemblyAttribute Include="System.Runtime.CompilerServices.InternalsVisibleTo">
      <_Parameter1>$(AssemblyName).Tests, PublicKey=0024000004800000940000000602000000240000525341310004000001000100516caa6311db961cb07702d63876c5b8cbd661557cd18bde9fb966bb30a4442abb27a4a5aca5af15c97b77f3f8f683eb1ca32cd7e8d1edcbbb1a62fe215001d507c2437f052b29540b7a11edbdc7dfe12de00c37f9e70c7e85a04541858ca46bb2581099780121ee8041732b7214ec9b5c483ef13c1db6d5f86a71fcc014dcaf</_Parameter1>
    </AssemblyAttribute>
  </ItemGroup>

</Project><|MERGE_RESOLUTION|>--- conflicted
+++ resolved
@@ -35,12 +35,8 @@
     <PackageReference Include="AWSSDK.QLDBSession" Version="3.5.1.4" />
     <PackageReference Include="Amazon.IonDotnet" Version="1.1.0" />
     <PackageReference Include="Amazon.IonHashDotnet" Version="1.0.1" />
-<<<<<<< HEAD
-    <PackageReference Include="Microsoft.Extensions.Logging" Version="3.1.6" />
-    <PackageReference Include="Microsoft.Bcl.AsyncInterfaces" Version="1.1.1" />
-=======
     <PackageReference Include="Microsoft.Extensions.Logging" Version="5.0.0" />
->>>>>>> 51e2f271
+    <PackageReference Include="Microsoft.Bcl.AsyncInterfaces" Version="5.0.0" />
     <PackageReference Include="StyleCop.Analyzers" Version="1.1.118">
       <PrivateAssets>all</PrivateAssets>
       <IncludeAssets>runtime; build; native; contentfiles; analyzers; buildtransitive</IncludeAssets>
